--- conflicted
+++ resolved
@@ -18,35 +18,40 @@
 ## 配置文件说明
 
 - 请在 config/config.json.template 中配置 API_KEY、FEISHU_WEBHOOK_URL
-<<<<<<< HEAD
-- 配置完成后，将 config/config.json.template 重命名为 config/config.json
-=======
 - 配置完成后，将 config/config.json.template 重命名为 config/config.json
 
 ## 环境要求与项目运行
 
 ### 环境要求
+
 - Go 版本：1.24.2
 - 依赖管理：项目使用 Go Modules 进行依赖管理
 
 ### 项目运行
+
 1. 克隆仓库后，进入项目根目录
 2. 执行以下命令下载所需依赖:
+
    ```bash
    go mod tidy
    ```
+
 3. 启动服务:
+
    ```bash
    go run main.go
    ```
 
 ## 接口测试
+
 项目提供了 Postman 接口测试集合，可按照以下步骤进行测试：
+
 1. 导入项目根目录下的 `CloseAI_postman_collection.json` 文件到 Postman
 2. 确保服务已经启动
 3. 在 Postman 中执行相关接口测试
 
 ## 接口文档
+
 完整的接口说明详见项目根目录下的 `interface_README.md` 文件，其中包含了所有API的详细说明、请求参数、响应格式和curl示例。
 
 ## 项目目录结构
@@ -73,11 +78,12 @@
 ## 数据存储说明
 
 ### 测试数据
+
 - 项目在 `test_data/` 目录下提供了多个JSON格式的测试数据文件，可用于功能测试和开发调试
 - 测试数据包含不同类型的会议内容，涵盖了多种会议场景
 
 ### 数据存储
+
 - 会议数据：以JSON格式存储在 `storage/meetings/` 目录下，文件名格式为 `meeting_yyyyMMddHHmmss.json`
 - 待办事项：使用SQLite数据库存储在 `storage/todo.db` 文件中
-- 数据库结构和操作逻辑可参考 `sql/sqlite.go` 文件
->>>>>>> c5d7e699
+- 数据库结构和操作逻辑可参考 `sql/sqlite.go` 文件